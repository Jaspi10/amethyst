--- conflicted
+++ resolved
@@ -3,15 +3,9 @@
 use hibitset::BitSet;
 
 use amethyst_core::{
-<<<<<<< HEAD
-    nalgebra::{self as na, zero, Point3, RealField, Vector3},
-    specs::prelude::{Entities, Entity, Join, Read, ReadStorage, System, Write},
+    math::{self as na, zero, Point3, RealField, Vector3},
+    ecs::prelude::{Entities, Entity, Join, Read, ReadStorage, System, Write},
     Transform,
-=======
-    ecs::prelude::{Entities, Entity, Join, Read, ReadStorage, System, Write},
-    math::{self as na, Point3, Vector3},
-    GlobalTransform,
->>>>>>> eac09b6c
 };
 
 use crate::{
