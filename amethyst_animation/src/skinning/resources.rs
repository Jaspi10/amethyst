use derivative::Derivative;
use hibitset::BitSet;
use serde::{Deserialize, Serialize};

use amethyst_assets::{PrefabData, ProgressCounter};
use amethyst_core::{
    ecs::prelude::{Component, DenseVecStorage, Entity, WriteStorage},
    math::Matrix4,
    Float,
};
use amethyst_derive::PrefabData;
use amethyst_error::Error;
use amethyst_rendy::skinning::JointTransformsPrefab;

/// Joint, attach to an entity with a `Transform`
#[derive(Debug, Clone)]
pub struct Joint {
    /// The skins attached to this joint.
    pub skins: Vec<Entity>,
}

impl Component for Joint {
    type Storage = DenseVecStorage<Self>;
}

/// Skin, attach to the root entity in the mesh hierarchy
#[derive(Debug)]
pub struct Skin {
    /// Joint entities for the skin
    pub joints: Vec<Entity>,
    /// Mesh entities that use the skin
    pub meshes: BitSet,
    /// Bind shape matrix
    pub bind_shape_matrix: Matrix4<Float>,
    /// Bring the mesh into the joints local coordinate system
    pub inverse_bind_matrices: Vec<Matrix4<Float>>,
    /// Scratch area holding the current joint matrices
    pub joint_matrices: Vec<Matrix4<Float>>,
}

impl Skin {
    /// Creates a new `Skin`
    pub fn new(
        joints: Vec<Entity>,
        meshes: BitSet,
        inverse_bind_matrices: Vec<Matrix4<Float>>,
    ) -> Self {
        let len = joints.len();
        Skin {
            joints,
            meshes,
            inverse_bind_matrices,
            bind_shape_matrix: Matrix4::identity(),
            joint_matrices: Vec::with_capacity(len),
        }
    }
}

impl Component for Skin {
    type Storage = DenseVecStorage<Self>;
}

/// `PrefabData` for loading `Joint`s
#[derive(Debug, Clone, Serialize, Deserialize, Default)]
pub struct JointPrefab {
    /// Index of the `Prefab` `Entity` where the `Skin` is placed.
    pub skins: Vec<usize>,
}

impl<'a> PrefabData<'a> for JointPrefab {
    type SystemData = WriteStorage<'a, Joint>;
    type Result = ();

    fn add_to_entity(
        &self,
        entity: Entity,
        storage: &mut Self::SystemData,
        entities: &[Entity],
        _: &[Entity],
    ) -> Result<(), Error> {
        storage
            .insert(
                entity,
                Joint {
                    skins: self.skins.iter().map(|i| entities[*i]).collect(),
                },
            )
            .map(|_| ())?;

        Ok(())
    }
}

/// `PrefabData` for loading `Skin`s
#[derive(Debug, Clone, Serialize, Deserialize)]
pub struct SkinPrefab {
    /// Indices of `Entity`s in the `Prefab` which have `Joint`s belonging to this `Skin`
    pub joints: Vec<usize>,
    /// The bind shape matrix of the `Skin`
    pub bind_shape_matrix: Matrix4<Float>,
    /// Indices of the `Entity`s in the `Prefab` which have `Mesh`s using this `Skin`
    pub meshes: Vec<usize>,
    /// Inverse bind matrices of the `Joint`s
    pub inverse_bind_matrices: Vec<Matrix4<Float>>,
}

impl<'a> PrefabData<'a> for SkinPrefab {
    type SystemData = WriteStorage<'a, Skin>;
    type Result = ();

    fn add_to_entity(
        &self,
        entity: Entity,
        storage: &mut Self::SystemData,
        entities: &[Entity],
        _: &[Entity],
    ) -> Result<(), Error> {
        storage
            .insert(
                entity,
                Skin {
                    joints: self.joints.iter().map(|index| entities[*index]).collect(),
                    meshes: self
                        .meshes
                        .iter()
                        .map(|index| entities[*index].id())
                        .collect(),
                    bind_shape_matrix: self.bind_shape_matrix,
                    inverse_bind_matrices: self.inverse_bind_matrices.clone(),
                    joint_matrices: Vec::with_capacity(self.joints.len()),
                },
            )
            .map(|_| ())?;

        Ok(())
    }
}

/// `PrefabData` for full skinning support
#[derive(Clone, Debug, Derivative, Serialize, Deserialize, PrefabData)]
#[serde(default)]
<<<<<<< HEAD
#[derivative(Default(bound = ""))]
pub struct SkinnablePrefab<N: RealField> {
=======
pub struct SkinnablePrefab {
>>>>>>> edebc4a2
    /// Place `Skin` on the `Entity`
    pub skin: Option<SkinPrefab>,
    /// Place `Joint` on the `Entity`
    pub joint: Option<JointPrefab>,
    /// Place `JointTransforms` on the `Entity`
    pub joint_transforms: Option<JointTransformsPrefab>,
}<|MERGE_RESOLUTION|>--- conflicted
+++ resolved
@@ -137,14 +137,9 @@
 }
 
 /// `PrefabData` for full skinning support
-#[derive(Clone, Debug, Derivative, Serialize, Deserialize, PrefabData)]
+#[derive(Clone, Debug, Default, Derivative, Serialize, Deserialize, PrefabData)]
 #[serde(default)]
-<<<<<<< HEAD
-#[derivative(Default(bound = ""))]
-pub struct SkinnablePrefab<N: RealField> {
-=======
 pub struct SkinnablePrefab {
->>>>>>> edebc4a2
     /// Place `Skin` on the `Entity`
     pub skin: Option<SkinPrefab>,
     /// Place `Joint` on the `Entity`
