--- conflicted
+++ resolved
@@ -16,13 +16,10 @@
 * Support for progressive jpeg loading. ([#877])
 * New `application_root_dir()` function in `amethyst_utils`. ([#831])
 * Load node names for glTF prefabs. ([#905])
-<<<<<<< HEAD
 * Added automatic camera matrix resizing to allow clean screen resizes. ([#920])
 * Added the Removal component to facilitate manual entity removal and scene cleaning. ([#920])
 * Added DestroyAtTime and DestroyInTime components to easily destroy entities. ([#920])
-=======
 * Support for loading TGA images. ([#934])
->>>>>>> efb6e6f6
 
 ### Changed
 * Sprites contain their dimensions and offsets to render them with the right size and desired position. ([#829], [#830])
