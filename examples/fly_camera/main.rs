//! Demonstrates how to use the fly camera

use amethyst::{
    assets::{PrefabLoader, PrefabLoaderSystem, RonFormat},
    controls::{FlyControlBundle, HideCursor},
    core::transform::TransformBundle,
    input::{is_key_down, is_mouse_button_down, InputBundle, StringBindings},
    prelude::*,
    renderer::{
        plugins::{RenderShaded3D, RenderToWindow},
        rendy::mesh::{Normal, Position, TexCoord},
        types::DefaultBackend,
        RenderingBundle,
    },
    utils::{application_root_dir, scene::BasicScenePrefab},
    winit::{MouseButton, VirtualKeyCode},
    Error,
};

type MyPrefabData = BasicScenePrefab<(Vec<Position>, Vec<Normal>, Vec<TexCoord>)>;

struct ExampleState;

impl SimpleState for ExampleState {
    fn on_start(&mut self, data: StateData<'_, GameData<'_, '_>>) {
        let prefab_handle = data.world.exec(|loader: PrefabLoader<'_, MyPrefabData>| {
            loader.load("prefab/fly_camera.ron", RonFormat, ())
        });
        data.world
            .create_entity()
            .named("Fly Camera Scene")
            .with(prefab_handle)
            .build();
    }

    fn handle_event(
        &mut self,
        data: StateData<'_, GameData<'_, '_>>,
        event: StateEvent,
    ) -> SimpleTrans {
        let StateData { world, .. } = data;
        if let StateEvent::Window(event) = &event {
            if is_key_down(&event, VirtualKeyCode::Escape) {
                let mut hide_cursor = world.write_resource::<HideCursor>();
                hide_cursor.hide = false;
            } else if is_mouse_button_down(&event, MouseButton::Left) {
                let mut hide_cursor = world.write_resource::<HideCursor>();
                hide_cursor.hide = true;
            }
        }
        Trans::None
    }
}

fn main() -> Result<(), Error> {
    amethyst::start_logger(Default::default());

    let app_root = application_root_dir()?;

    let assets_directory = app_root.join("examples/assets");

    let display_config_path = app_root.join("examples/fly_camera/config/display.ron");

    let key_bindings_path = app_root.join("examples/fly_camera/config/input.ron");

    let game_data = GameDataBuilder::default()
        .with(PrefabLoaderSystem::<MyPrefabData>::default(), "", &[])
        .with_bundle(
            FlyControlBundle::<StringBindings>::new(
                Some(String::from("move_x")),
                Some(String::from("move_y")),
                Some(String::from("move_z")),
            )
            .with_sensitivity(0.1, 0.1),
        )?
        .with_bundle(TransformBundle::new().with_dep(&["fly_movement"]))?
        .with_bundle(
            InputBundle::<StringBindings>::new().with_bindings_from_file(&key_bindings_path)?,
        )?
<<<<<<< HEAD
        .with_bundle(
            RenderingBundle::<DefaultBackend>::new()
                .with_plugin(
                    RenderToWindow::from_config_path(display_config_path)
                        .with_clear([0.34, 0.36, 0.52, 1.0]),
                )
                .with_plugin(RenderShaded3D::default()),
        )?;

    let mut game = Application::build(resources_directory, ExampleState)?.build(game_data)?;
=======
        .with_thread_local(RenderingSystem::<DefaultBackend, _>::new(
            ExampleGraph::default(),
        ));
    let mut game = Application::build(assets_directory, ExampleState)?.build(game_data)?;
>>>>>>> 9709f4fd
    game.run();
    Ok(())
}<|MERGE_RESOLUTION|>--- conflicted
+++ resolved
@@ -77,7 +77,6 @@
         .with_bundle(
             InputBundle::<StringBindings>::new().with_bindings_from_file(&key_bindings_path)?,
         )?
-<<<<<<< HEAD
         .with_bundle(
             RenderingBundle::<DefaultBackend>::new()
                 .with_plugin(
@@ -87,13 +86,7 @@
                 .with_plugin(RenderShaded3D::default()),
         )?;
 
-    let mut game = Application::build(resources_directory, ExampleState)?.build(game_data)?;
-=======
-        .with_thread_local(RenderingSystem::<DefaultBackend, _>::new(
-            ExampleGraph::default(),
-        ));
     let mut game = Application::build(assets_directory, ExampleState)?.build(game_data)?;
->>>>>>> 9709f4fd
     game.run();
     Ok(())
 }