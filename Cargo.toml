[package]
name = "amethyst"
version = "0.3.1"
authors = ["Eyal Kalderon <ebkalderon@gmail.com>"]
description = "Data-oriented game engine written in Rust"
keywords = ["game", "engine", "sdk", "amethyst"]

documentation = "https://www.amethyst.rs/doc/amethyst"
homepage = "https://www.amethyst.rs/"
repository = "https://github.com/amethyst/amethyst"

readme = "README.md"
license = "MIT"

[dependencies.amethyst_config]
path = "src/config/"
version = "0.1.0"

[dependencies.amethyst_context]
path = "src/context/"
version = "0.1.0"

<<<<<<< HEAD
[dependencies]
# required for examples/sphere.rs example
cgmath="0.10"
=======
[dependencies.amethyst_ecs]
path = "src/ecs/"
version = "0.1.1"

[dependencies.amethyst_renderer]
path = "src/renderer/"
version = "0.3.1"

[[example]]
name = "hello_world"
path = "examples/00_hello_world/main.rs"

[[example]]
name = "window"
path = "examples/01_window/main.rs"

[[example]]
name = "sphere"
path = "examples/02_sphere/main.rs"

[dev_dependencies]
cgmath="0.7"
>>>>>>> a219b14d
<|MERGE_RESOLUTION|>--- conflicted
+++ resolved
@@ -20,11 +20,6 @@
 path = "src/context/"
 version = "0.1.0"
 
-<<<<<<< HEAD
-[dependencies]
-# required for examples/sphere.rs example
-cgmath="0.10"
-=======
 [dependencies.amethyst_ecs]
 path = "src/ecs/"
 version = "0.1.1"
@@ -45,6 +40,13 @@
 name = "sphere"
 path = "examples/02_sphere/main.rs"
 
-[dev_dependencies]
-cgmath="0.7"
->>>>>>> a219b14d
+[[example]]
+name = "renderable"
+path = "examples/03_renderable/main.rs"
+
+[[example]]
+name = "pong"
+path = "examples/04_pong/main.rs"
+
+[dependencies]
+cgmath="0.11"